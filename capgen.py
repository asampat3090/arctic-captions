'''
Source code for an attention based image caption generation system described
in:

Show, Attend and Tell: Neural Image Caption Generation with Visual Attention
International Conference for Machine Learning (2015)
http://arxiv.org/abs/1502.03044

Comments in square brackets [] indicate references to the equations/
more detailed explanations in the above paper.
'''
import theano
import theano.tensor as tensor
from theano.sandbox.rng_mrg import MRG_RandomStreams as RandomStreams

import cPickle as pkl
import numpy
import copy
import os
import time

from collections import OrderedDict
from sklearn.cross_validation import KFold

import warnings

# [see Section (4.3) for explanation]
from homogeneous_data import HomogeneousData

# supported optimizers
from optimizers import adadelta, adam, rmsprop, sgd

# dataset iterators
import flickr8k
import flickr30k
import coco


# datasets: 'name', 'load_data: returns iterator', 'prepare_data: some preprocessing'
datasets = {'flickr8k': (flickr8k.load_data, flickr8k.prepare_data),
            'flickr30k': (flickr30k.load_data, flickr30k.prepare_data),
            'coco': (coco.load_data, coco.prepare_data)}


def get_dataset(name):
    return datasets[name][0], datasets[name][1]

'''
Theano uses shared variables for parameters, so to
make this code more portable, these two functions
push and pull variables between a shared
variable dictionary and a regular numpy
dictionary
'''

# push parameters to Theano shared variables
def zipp(params, tparams):
    for kk, vv in params.iteritems():
        tparams[kk].set_value(vv)

# pull parameters from Theano shared variables
def unzip(zipped):
    new_params = OrderedDict()
    for kk, vv in zipped.iteritems():
        new_params[kk] = vv.get_value()
    return new_params

# get the list of parameters: Note that tparams must be OrderedDict
def itemlist(tparams):
    return [vv for kk, vv in tparams.iteritems()]

# dropout in theano
def dropout_layer(state_before, use_noise, trng):
    """
    tensor switch is like an if statement that checks the
    value of the theano shared variable (use_noise), before
    either dropping out the state_before tensor or
    computing the appropriate activation. During training/testing
    use_noise is toggled on and off.
    """
    proj = tensor.switch(use_noise,
                         state_before *
                         trng.binomial(state_before.shape, p=0.5, n=1, dtype=state_before.dtype),
                         state_before * 0.5)
    return proj

# make prefix-appended name
def _p(pp, name):
    return '%s_%s' % (pp, name)

# initialize Theano shared variables according to the initial parameters
def init_tparams(params):
    tparams = OrderedDict()
    for kk, pp in params.iteritems():
        tparams[kk] = theano.shared(params[kk], name=kk)
    return tparams

# load parameters
def load_params(path, params):
    pp = numpy.load(path)
    for kk, vv in params.iteritems():
        if kk not in pp:
            raise Warning('%s is not in the archive' % kk)
        params[kk] = pp[kk]

    return params

# some utilities
def ortho_weight(ndim):
    """
    Random orthogonal weights

    Used by norm_weights(below), in which case, we
    are ensuring that the rows are orthogonal
    (i.e W = U \Sigma V, U has the same
    # of rows, V has the same # of cols)
    """
    W = numpy.random.randn(ndim, ndim)
    u, _, _ = numpy.linalg.svd(W)
    return u.astype('float32')

def norm_weight(nin,nout=None, scale=0.01, ortho=True):
    """
    Random weights drawn from a Gaussian
    """
    if nout is None:
        nout = nin
    if nout == nin and ortho:
        W = ortho_weight(nin)
    else:
        W = scale * numpy.random.randn(nin, nout)
    return W.astype('float32')

# some useful shorthands
def tanh(x):
    return tensor.tanh(x)

def rectifier(x):
    return tensor.maximum(0., x)

def linear(x):
    return x

"""
Neural network layer definitions.

The life-cycle of each of these layers is as follows
    1) The param_init of the layer is called, which creates
    the weights of the network.
    2) The fprop is called which builds that part of the Theano graph
    using the weights created in step 1). This automatically links
    these variables to the graph.

Each prefix is used like a key and should be unique
to avoid naming conflicts when building the graph.
"""
# layers: 'name': ('parameter initializer', 'fprop')
layers = {'ff': ('param_init_fflayer', 'fflayer'),
          'lstm': ('param_init_lstm', 'lstm_layer'),
          'lstm_cond': ('param_init_lstm_cond', 'lstm_cond_layer'),
          }

def get_layer(name):
    fns = layers[name]
    return (eval(fns[0]), eval(fns[1]))


# feedforward layer: affine transformation + point-wise nonlinearity
def param_init_fflayer(options, params, prefix='ff', nin=None, nout=None):
    if nin is None:
        nin = options['dim_proj']
    if nout is None:
        nout = options['dim_proj']
    params[_p(prefix, 'W')] = norm_weight(nin, nout, scale=0.01)
    params[_p(prefix, 'b')] = numpy.zeros((nout,)).astype('float32')

    return params

def fflayer(tparams, state_below, options, prefix='rconv', activ='lambda x: tensor.tanh(x)', **kwargs):
    return eval(activ)(tensor.dot(state_below, tparams[_p(prefix,'W')])+tparams[_p(prefix,'b')])

# LSTM layer
def param_init_lstm(options, params, prefix='lstm', nin=None, dim=None):
    if nin is None:
        nin = options['dim_proj']
    if dim is None:
        dim = options['dim_proj']
    """
     Stack the weight matricies for all the gates
     for much cleaner code and slightly faster dot-prods
    """
    # input weights
    W = numpy.concatenate([norm_weight(nin,dim),
                           norm_weight(nin,dim),
                           norm_weight(nin,dim),
                           norm_weight(nin,dim)], axis=1)
    params[_p(prefix,'W')] = W
    # for the previous hidden activation
    U = numpy.concatenate([ortho_weight(dim),
                           ortho_weight(dim),
                           ortho_weight(dim),
                           ortho_weight(dim)], axis=1)
    params[_p(prefix,'U')] = U
    params[_p(prefix,'b')] = numpy.zeros((4 * dim,)).astype('float32')

    return params

# This function implements the lstm fprop
def lstm_layer(tparams, state_below, options, prefix='lstm', mask=None, **kwargs):
    nsteps = state_below.shape[0]
    dim = tparams[_p(prefix,'U')].shape[0]

    # if we are dealing with a mini-batch
    if state_below.ndim == 3:
        n_samples = state_below.shape[1]
        init_state = tensor.alloc(0., n_samples, dim)
        init_memory = tensor.alloc(0., n_samples, dim)
    # during sampling
    else:
        n_samples = 1
        init_state = tensor.alloc(0., dim)
        init_memory = tensor.alloc(0., dim)

    # if we have no mask, we assume all the inputs are valid
    if mask == None:
        mask = tensor.alloc(1., state_below.shape[0], 1)

    # use the slice to calculate all the different gates
    def _slice(_x, n, dim):
        if _x.ndim == 3:
            return _x[:, :, n*dim:(n+1)*dim]
        elif _x.ndim == 2:
            return _x[:, n*dim:(n+1)*dim]
        return _x[n*dim:(n+1)*dim]

    # one time step of the lstm
    def _step(m_, x_, h_, c_):
        preact = tensor.dot(h_, tparams[_p(prefix, 'U')])
        preact += x_

        i = tensor.nnet.sigmoid(_slice(preact, 0, dim))
        f = tensor.nnet.sigmoid(_slice(preact, 1, dim))
        o = tensor.nnet.sigmoid(_slice(preact, 2, dim))
        c = tensor.tanh(_slice(preact, 3, dim))

        c = f * c_ + i * c
        h = o * tensor.tanh(c)

        return h, c, i, f, o, preact

    state_below = tensor.dot(state_below, tparams[_p(prefix, 'W')]) + tparams[_p(prefix, 'b')]

    rval, updates = theano.scan(_step,
                                sequences=[mask, state_below],
                                outputs_info=[init_state, init_memory, None, None, None, None],
                                name=_p(prefix, '_layers'),
                                n_steps=nsteps, profile=False)
    return rval

# Conditional LSTM layer with Attention
def param_init_lstm_cond(options, params, prefix='lstm_cond', nin=None, dim=None, dimctx=None):
    if nin is None:
        nin = options['dim']
    if dim is None:
        dim = options['dim']
    if dimctx is None:
        dimctx = options['dim']
    # input to LSTM, similar to the above, we stack the matricies for compactness, do one
    # dot product, and use the slice function below to get the activations for each "gate"
    W = numpy.concatenate([norm_weight(nin,dim),
                           norm_weight(nin,dim),
                           norm_weight(nin,dim),
                           norm_weight(nin,dim)], axis=1)
    params[_p(prefix,'W')] = W

    # LSTM to LSTM
    U = numpy.concatenate([ortho_weight(dim),
                           ortho_weight(dim),
                           ortho_weight(dim),
                           ortho_weight(dim)], axis=1)
    params[_p(prefix,'U')] = U

    # bias to LSTM
    params[_p(prefix,'b')] = numpy.zeros((4 * dim,)).astype('float32')

    # context to LSTM
    Wc = norm_weight(dimctx,dim*4)
    params[_p(prefix,'Wc')] = Wc

    # attention: context -> hidden
    Wc_att = norm_weight(dimctx, ortho=False)
    params[_p(prefix,'Wc_att')] = Wc_att

    # attention: LSTM -> hidden
    Wd_att = norm_weight(dim,dimctx)
    params[_p(prefix,'Wd_att')] = Wd_att

    # attention: hidden bias
    b_att = numpy.zeros((dimctx,)).astype('float32')
    params[_p(prefix,'b_att')] = b_att

    # optional "deep" attention
    if options['n_layers_att'] > 1:
        for lidx in xrange(1, options['n_layers_att']):
            params[_p(prefix,'W_att_%d'%lidx)] = ortho_weight(dimctx)
            params[_p(prefix,'b_att_%d'%lidx)] = numpy.zeros((dimctx,)).astype('float32')

    # attention:
    U_att = norm_weight(dimctx,1)
    params[_p(prefix,'U_att')] = U_att
    c_att = numpy.zeros((1,)).astype('float32')
    params[_p(prefix, 'c_tt')] = c_att

    if options['selector']:
        # attention: selector
        W_sel = norm_weight(dim, 1)
        params[_p(prefix, 'W_sel')] = W_sel
        b_sel = numpy.float32(0.)
        params[_p(prefix, 'b_sel')] = b_sel

    return params

def lstm_cond_layer(tparams, state_below, options, prefix='lstm',
                    mask=None, context=None, one_step=False,
                    init_memory=None, init_state=None,
                    trng=None, use_noise=None, sampling=True,
                    argmax=False, **kwargs):

    assert context, 'Context must be provided'

    if one_step:
        assert init_memory, 'previous memory must be provided'
        assert init_state, 'previous state must be provided'

    nsteps = state_below.shape[0]
    if state_below.ndim == 3:
        n_samples = state_below.shape[1]
    else:
        n_samples = 1

    # mask
    if mask is None:
        mask = tensor.alloc(1., state_below.shape[0], 1)

    # infer lstm dimension
    dim = tparams[_p(prefix, 'U')].shape[0]

    # initial/previous state
    if init_state is None:
        init_state = tensor.alloc(0., n_samples, dim)
    # initial/previous memory
    if init_memory is None:
        init_memory = tensor.alloc(0., n_samples, dim)

    # projected context
    pctx_ = tensor.dot(context, tparams[_p(prefix,'Wc_att')]) + tparams[_p(prefix, 'b_att')]
    if options['n_layers_att'] > 1:
        for lidx in xrange(1, options['n_layers_att']):
            pctx_ = tensor.dot(pctx_, tparams[_p(prefix,'W_att_%d'%lidx)])+tparams[_p(prefix, 'b_att_%d'%lidx)]
            # note to self: this used to be options['n_layers_att'] - 1, so no extra non-linearity if n_layers_att < 3
            if lidx < options['n_layers_att']:
                pctx_ = tanh(pctx_)

    # projected x
    # state_below is timesteps*num samples by d in training (TODO change to notation of paper)
    # this is n * d during sampling
    state_below = tensor.dot(state_below, tparams[_p(prefix, 'W')]) + tparams[_p(prefix, 'b')]

    # additional parameters for stochastic hard attention
    if options['attn_type'] == 'stochastic':
        # temperature for softmax
        temperature = options.get("temperature", 1)
        # [see (Section 4.1): Stochastic "Hard" Attention]
        semi_sampling_p = options.get("semi_sampling_p", 0.5)
        temperature_c = theano.shared(numpy.float32(temperature), name='temperature_c')
        h_sampling_mask = trng.binomial((1,), p=semi_sampling_p, n=1, dtype=theano.config.floatX).sum()

    def _slice(_x, n, dim):
        if _x.ndim == 3:
            return _x[:, :, n*dim:(n+1)*dim]
        return _x[:, n*dim:(n+1)*dim]

    def _step(m_, x_, h_, c_, a_, as_, ct_, pctx_, dp_=None, dp_att_=None):
        """ Each variable is one time slice of the LSTM
        m_ - (mask), x_- (previous word), h_- (hidden state), c_- (lstm memory),
        a_ - (alpha distribution [eq (5)]), as_- (sample from alpha dist), ct_- (context),
        pctx_ (projected context), dp_/dp_att_ (dropout masks)
        """
        # attention computation
        # [described in  equations (4), (5), (6) in
        # section "3.1.2 Decoder: Long Short Term Memory Network]
        pstate_ = tensor.dot(h_, tparams[_p(prefix,'Wd_att')])
        pctx_ = pctx_ + pstate_[:,None,:]
        pctx_list = []
        pctx_list.append(pctx_)
        pctx_ = tanh(pctx_)
        alpha = tensor.dot(pctx_, tparams[_p(prefix,'U_att')])+tparams[_p(prefix, 'c_tt')]
        alpha_pre = alpha
        alpha_shp = alpha.shape

        if options['attn_type'] == 'deterministic':
            alpha = tensor.nnet.softmax(alpha.reshape([alpha_shp[0],alpha_shp[1]])) # softmax
            ctx_ = (context * alpha[:,:,None]).sum(1) # current context
            alpha_sample = alpha # you can return something else reasonable here to debug
        else:
            alpha = tensor.nnet.softmax(temperature_c*alpha.reshape([alpha_shp[0],alpha_shp[1]])) # softmax
            # TODO return alpha_sample
            if sampling:
                alpha_sample = h_sampling_mask * trng.multinomial(pvals=alpha,dtype=theano.config.floatX)\
                               + (1.-h_sampling_mask) * alpha
            else:
                if argmax:
                    alpha_sample = tensor.cast(tensor.eq(tensor.arange(alpha_shp[1])[None,:],
                                               tensor.argmax(alpha,axis=1,keepdims=True)), theano.config.floatX)
                else:
                    alpha_sample = alpha
            ctx_ = (context * alpha_sample[:,:,None]).sum(1) # current context

        if options['selector']:
            sel_ = tensor.nnet.sigmoid(tensor.dot(h_, tparams[_p(prefix, 'W_sel')])+tparams[_p(prefix,'b_sel')])
            sel_ = sel_.reshape([sel_.shape[0]])
            ctx_ = sel_[:,None] * ctx_

        preact = tensor.dot(h_, tparams[_p(prefix, 'U')])
        preact += x_
        preact += tensor.dot(ctx_, tparams[_p(prefix, 'Wc')])

        # Recover the activations to the lstm gates
        # [equation (1)]
        i = _slice(preact, 0, dim)
        f = _slice(preact, 1, dim)
        o = _slice(preact, 2, dim)
        if options['use_dropout_lstm']:
            i = i * _slice(dp_, 0, dim)
            f = f * _slice(dp_, 1, dim)
            o = o * _slice(dp_, 2, dim)
        i = tensor.nnet.sigmoid(i)
        f = tensor.nnet.sigmoid(f)
        o = tensor.nnet.sigmoid(o)
        c = tensor.tanh(_slice(preact, 3, dim))

        # compute the new memory/hidden state
        # if the mask is 0, just copy the previous state
        c = f * c_ + i * c
        c = m_[:,None] * c + (1. - m_)[:,None] * c_

        h = o * tensor.tanh(c)
        h = m_[:,None] * h + (1. - m_)[:,None] * h_

        rval = [h, c, alpha, alpha_sample, ctx_]
        if options['selector']:
            rval += [sel_]
        rval += [pstate_, pctx_, i, f, o, preact, alpha_pre]+pctx_list
        return rval

    if options['use_dropout_lstm']:
        if options['selector']:
            _step0 = lambda m_, x_, dp_, h_, c_, a_, as_, ct_, sel_, pctx_: \
                            _step(m_, x_, h_, c_, a_, as_, ct_, pctx_, dp_)
        else:
            _step0 = lambda m_, x_, dp_, h_, c_, a_, as_, ct_, pctx_: \
                            _step(m_, x_, h_, c_, a_, as_, ct_, pctx_, dp_)
        dp_shape = state_below.shape
        if one_step:
            dp_mask = tensor.switch(use_noise,
                                    trng.binomial((dp_shape[0], 3*dim),
                                                  p=0.5, n=1, dtype=state_below.dtype),
                                    tensor.alloc(0.5, dp_shape[0], 3 * dim))
        else:
            dp_mask = tensor.switch(use_noise,
                                    trng.binomial((dp_shape[0], dp_shape[1], 3*dim),
                                                  p=0.5, n=1, dtype=state_below.dtype),
                                    tensor.alloc(0.5, dp_shape[0], dp_shape[1], 3*dim))
    else:
        if options['selector']:
            _step0 = lambda m_, x_, h_, c_, a_, as_, ct_, sel_, pctx_: _step(m_, x_, h_, c_, a_, as_, ct_, pctx_)
        else:
            _step0 = lambda m_, x_, h_, c_, a_, as_, ct_, pctx_: _step(m_, x_, h_, c_, a_, as_, ct_, pctx_)

    if one_step:
        if options['use_dropout_lstm']:
            if options['selector']:
                rval = _step0(mask, state_below, dp_mask, init_state, init_memory, None, None, None, None, pctx_)
            else:
                rval = _step0(mask, state_below, dp_mask, init_state, init_memory, None, None, None, pctx_)
        else:
            if options['selector']:
                rval = _step0(mask, state_below, init_state, init_memory, None, None, None, None, pctx_)
            else:
                rval = _step0(mask, state_below, init_state, init_memory, None, None, None, pctx_)
        return rval
    else:
        seqs = [mask, state_below]
        if options['use_dropout_lstm']:
            seqs += [dp_mask]
        outputs_info = [init_state,
                        init_memory,
                        tensor.alloc(0., n_samples, pctx_.shape[1]),
                        tensor.alloc(0., n_samples, pctx_.shape[1]),
                        tensor.alloc(0., n_samples, context.shape[2])]
        if options['selector']:
            outputs_info += [tensor.alloc(0., n_samples)]
        outputs_info += [None,
                         None,
                         None,
                         None,
                         None,
                         None,
                         None] + [None] # *options['n_layers_att']
        rval, updates = theano.scan(_step0,
                                    sequences=seqs,
                                    outputs_info=outputs_info,
                                    non_sequences=[pctx_],
                                    name=_p(prefix, '_layers'),
                                    n_steps=nsteps, profile=False)
        return rval, updates

# parameter initialization
# [roughly in the same order as presented in section 3.1.2]
def init_params(options):
    params = OrderedDict()
    # embedding: [matrix E in paper]
    params['Wemb'] = norm_weight(options['n_words'], options['dim_word'])
    ctx_dim = options['ctx_dim']
    if options['lstm_encoder']: # potential feature that runs an LSTM over the annotation vectors
        # encoder: LSTM
        params = get_layer('lstm')[0](options, params, prefix='encoder',
                                      nin=options['ctx_dim'], dim=options['dim'])
        params = get_layer('lstm')[0](options, params, prefix='encoder_rev',
                                      nin=options['ctx_dim'], dim=options['dim'])
        ctx_dim = options['dim'] * 2
    # init_state, init_cell: [top right on page 4]
    for lidx in xrange(1, options['n_layers_init']):
        params = get_layer('ff')[0](options, params, prefix='ff_init_%d'%lidx, nin=ctx_dim, nout=ctx_dim)
    params = get_layer('ff')[0](options, params, prefix='ff_state', nin=ctx_dim, nout=options['dim'])
    params = get_layer('ff')[0](options, params, prefix='ff_memory', nin=ctx_dim, nout=options['dim'])
    # decoder: LSTM: [equation (1)/(2)/(3)]
    params = get_layer('lstm_cond')[0](options, params, prefix='decoder',
                                       nin=options['dim_word'], dim=options['dim'],
                                       dimctx=ctx_dim)
    # potentially deep decoder (warning: should work but somewhat untested)
    if options['n_layers_lstm'] > 1:
        for lidx in xrange(1, options['n_layers_lstm']):
            params = get_layer('ff')[0](options, params, prefix='ff_state_%d'%lidx, nin=options['ctx_dim'], nout=options['dim'])
            params = get_layer('ff')[0](options, params, prefix='ff_memory_%d'%lidx, nin=options['ctx_dim'], nout=options['dim'])
            params = get_layer('lstm_cond')[0](options, params, prefix='decoder_%d'%lidx,
                                               nin=options['dim'], dim=options['dim'],
                                               dimctx=ctx_dim)
    # readout: [equation (7)]
    params = get_layer('ff')[0](options, params, prefix='ff_logit_lstm', nin=options['dim'], nout=options['dim_word'])
    if options['ctx2out']:
        params = get_layer('ff')[0](options, params, prefix='ff_logit_ctx', nin=ctx_dim, nout=options['dim_word'])
    if options['n_layers_out'] > 1:
        for lidx in xrange(1, options['n_layers_out']):
            params = get_layer('ff')[0](options, params, prefix='ff_logit_h%d'%lidx, nin=options['dim_word'], nout=options['dim_word'])
    params = get_layer('ff')[0](options, params, prefix='ff_logit', nin=options['dim_word'], nout=options['n_words'])

    return params


# build a training model
def build_model(tparams, options, sampling=True):
    """ Builds the entire computational graph used for training

    [This function builds a model described in Section 3.1.2 onwards
    as the convolutional feature are precomputed, some extra features
    which were not used are also implemented here.]

    Parameters
    ----------
    tparams : OrderedDict
        maps names of variables to theano shared variables
    options : dict
        big dictionary with all the settings and hyperparameters
    sampling : boolean
        [If it is true, when using stochastic attention, follows
        the learning rule described in section 4. at the bottom left of
        page 5]
    Returns
    -------
    trng: theano random number generator
        Used for dropout, stochastic attention, etc
    use_noise: theano shared variable
        flag that toggles noise on and off
    [x, mask, ctx]: theano variables
        Represent the captions, binary mask, and annotations
        for a single batch (see dimensions below)
    alphas: theano variables
        Attention weights
    alpha_sample: theano variable
        Sampled attention weights used in REINFORCE for stochastic
        attention: [see the learning rule in eq (12)]
    cost: theano variable
        negative log likelihood
    opt_outs: OrderedDict
        extra outputs required depending on configuration in options
    """
    trng = RandomStreams(1234)
    use_noise = theano.shared(numpy.float32(0.))

    # description string: #words x #samples,
    x = tensor.matrix('x', dtype='int64')
    mask = tensor.matrix('mask', dtype='float32')
    # context: #samples x #annotations x dim
    ctx = tensor.tensor3('ctx', dtype='float32')

    n_timesteps = x.shape[0]
    n_samples = x.shape[1]

    # index into the word embedding matrix, shift it forward in time
    emb = tparams['Wemb'][x.flatten()].reshape([n_timesteps, n_samples, options['dim_word']])
    emb_shifted = tensor.zeros_like(emb)
    emb_shifted = tensor.set_subtensor(emb_shifted[1:], emb[:-1])
    emb = emb_shifted
    if options['lstm_encoder']:
        # encoder
        ctx_fwd = get_layer('lstm')[1](tparams, ctx.dimshuffle(1,0,2),
                                       options, prefix='encoder')[0].dimshuffle(1,0,2)
        ctx_rev = get_layer('lstm')[1](tparams, ctx.dimshuffle(1,0,2)[:,::-1,:],
                                       options, prefix='encoder_rev')[0][:,::-1,:].dimshuffle(1,0,2)
        ctx0 = tensor.concatenate((ctx_fwd, ctx_rev), axis=2)
    else:
        ctx0 = ctx

    # initial state/cell [top right on page 4]
    ctx_mean = ctx0.mean(1)
    for lidx in xrange(1, options['n_layers_init']):
        ctx_mean = get_layer('ff')[1](tparams, ctx_mean, options,
                                      prefix='ff_init_%d'%lidx, activ='rectifier')
        if options['use_dropout']:
            ctx_mean = dropout_layer(ctx_mean, use_noise, trng)

    init_state = get_layer('ff')[1](tparams, ctx_mean, options, prefix='ff_state', activ='tanh')
    init_memory = get_layer('ff')[1](tparams, ctx_mean, options, prefix='ff_memory', activ='tanh')
    # lstm decoder
    # [equation (1), (2), (3) in section 3.1.2]
    attn_updates = []
    proj, updates = get_layer('lstm_cond')[1](tparams, emb, options,
                                              prefix='decoder',
                                              mask=mask, context=ctx0,
                                              one_step=False,
                                              init_state=init_state,
                                              init_memory=init_memory,
                                              trng=trng,
                                              use_noise=use_noise,
                                              sampling=sampling)
    attn_updates += updates
    proj_h = proj[0]
    # optional deep attention
    if options['n_layers_lstm'] > 1:
        for lidx in xrange(1, options['n_layers_lstm']):
            init_state = get_layer('ff')[1](tparams, ctx_mean, options, prefix='ff_state_%d'%lidx, activ='tanh')
            init_memory = get_layer('ff')[1](tparams, ctx_mean, options, prefix='ff_memory_%d'%lidx, activ='tanh')
            proj, updates = get_layer('lstm_cond')[1](tparams, proj_h, options,
                                                      prefix='decoder_%d'%lidx,
                                                      mask=mask, context=ctx0,
                                                      one_step=False,
                                                      init_state=init_state,
                                                      init_memory=init_memory,
                                                      trng=trng,
                                                      use_noise=use_noise,
                                                      sampling=sampling)
            attn_updates += updates
            proj_h = proj[0]

    alphas = proj[2]
    alpha_sample = proj[3]
    ctxs = proj[4]

    # [beta value explained in note 4.2.1 "doubly stochastic attention"]
    if options['selector']:
        sels = proj[5]

    if options['use_dropout']:
        proj_h = dropout_layer(proj_h, use_noise, trng)

    # compute word probabilities
    # [equation (7)]
    logit = get_layer('ff')[1](tparams, proj_h, options, prefix='ff_logit_lstm', activ='linear')
    if options['prev2out']:
        logit += emb
    if options['ctx2out']:
        logit += get_layer('ff')[1](tparams, ctxs, options, prefix='ff_logit_ctx', activ='linear')
    logit = tanh(logit)
    if options['use_dropout']:
        logit = dropout_layer(logit, use_noise, trng)
    if options['n_layers_out'] > 1:
        for lidx in xrange(1, options['n_layers_out']):
            logit = get_layer('ff')[1](tparams, logit, options, prefix='ff_logit_h%d'%lidx, activ='rectifier')
            if options['use_dropout']:
                logit = dropout_layer(logit, use_noise, trng)

    # compute softmax
    logit = get_layer('ff')[1](tparams, logit, options, prefix='ff_logit', activ='linear')
    logit_shp = logit.shape
    probs = tensor.nnet.softmax(logit.reshape([logit_shp[0]*logit_shp[1], logit_shp[2]]))

    # Index into the computed probability to give the log likelihood
    x_flat = x.flatten()
    p_flat = probs.flatten()
    cost = -tensor.log(p_flat[tensor.arange(x_flat.shape[0])*probs.shape[1]+x_flat]+1e-8)
    cost = cost.reshape([x.shape[0], x.shape[1]])
    masked_cost = cost * mask
    cost = (masked_cost).sum(0)

    # optional outputs
    opt_outs = dict()
    if options['selector']:
        opt_outs['selector'] = sels
    if options['attn_type'] == 'stochastic':
        opt_outs['masked_cost'] = masked_cost # need this for reinforce later
        opt_outs['attn_updates'] = attn_updates # this is to update the rng

    return trng, use_noise, [x, mask, ctx], alphas, alpha_sample, cost, opt_outs

# build a sampler
def build_sampler(tparams, options, use_noise, trng, sampling=True):
    """ Builds a sampler used for generating from the model
    Parameters
    ----------
        See build_model function above
    Returns
    -------
    f_init : theano function
        Input: annotation, Output: initial lstm state and memory
        (also performs transformation on ctx0 if using lstm_encoder)
    f_next: theano function
        Takes the previous word/state/memory + ctx0 and runs ne
        step through the lstm (used for beam search)
    """
    # context: #annotations x dim
    ctx = tensor.matrix('ctx_sampler', dtype='float32')
    if options['lstm_encoder']:
        # encoder
        ctx_fwd = get_layer('lstm')[1](tparams, ctx,
                                       options, prefix='encoder')[0]
        ctx_rev = get_layer('lstm')[1](tparams, ctx[::-1,:],
                                       options, prefix='encoder_rev')[0][::-1,:]
        ctx = tensor.concatenate((ctx_fwd, ctx_rev), axis=1)

    # initial state/cell
    ctx_mean = ctx.mean(0)
    for lidx in xrange(1, options['n_layers_init']):
        ctx_mean = get_layer('ff')[1](tparams, ctx_mean, options,
                                      prefix='ff_init_%d'%lidx, activ='rectifier')
        if options['use_dropout']:
            ctx_mean = dropout_layer(ctx_mean, use_noise, trng)
    init_state = [get_layer('ff')[1](tparams, ctx_mean, options, prefix='ff_state', activ='tanh')]
    init_memory = [get_layer('ff')[1](tparams, ctx_mean, options, prefix='ff_memory', activ='tanh')]
    if options['n_layers_lstm'] > 1:
        for lidx in xrange(1, options['n_layers_lstm']):
            init_state.append(get_layer('ff')[1](tparams, ctx_mean, options, prefix='ff_state_%d'%lidx, activ='tanh'))
            init_memory.append(get_layer('ff')[1](tparams, ctx_mean, options, prefix='ff_memory_%d'%lidx, activ='tanh'))

    print 'Building f_init...',
    f_init = theano.function([ctx], [ctx]+init_state+init_memory, name='f_init', profile=False)
    print 'Done'

    # build f_next
    ctx = tensor.matrix('ctx_sampler', dtype='float32')
    x = tensor.vector('x_sampler', dtype='int64')
    init_state = [tensor.matrix('init_state', dtype='float32')]
    init_memory = [tensor.matrix('init_memory', dtype='float32')]
    if options['n_layers_lstm'] > 1:
        for lidx in xrange(1, options['n_layers_lstm']):
            init_state.append(tensor.matrix('init_state', dtype='float32'))
            init_memory.append(tensor.matrix('init_memory', dtype='float32'))

    # for the first word (which is coded with -1), emb should be all zero
    emb = tensor.switch(x[:,None] < 0, tensor.alloc(0., 1, tparams['Wemb'].shape[1]),
                        tparams['Wemb'][x])

    proj = get_layer('lstm_cond')[1](tparams, emb, options,
                                     prefix='decoder',
                                     mask=None, context=ctx,
                                     one_step=True,
                                     init_state=init_state[0],
                                     init_memory=init_memory[0],
                                     trng=trng,
                                     use_noise=use_noise,
                                     sampling=sampling)

    next_state, next_memory, ctxs = [proj[0]], [proj[1]], [proj[4]]
    proj_h = proj[0]
    if options['n_layers_lstm'] > 1:
        for lidx in xrange(1, options['n_layers_lstm']):
            proj = get_layer('lstm_cond')[1](tparams, proj_h, options,
                                             prefix='decoder_%d'%lidx,
                                             context=ctx,
                                             one_step=True,
                                             init_state=init_state[lidx],
                                             init_memory=init_memory[lidx],
                                             trng=trng,
                                             use_noise=use_noise,
                                             sampling=sampling)
            next_state.append(proj[0])
            next_memory.append(proj[1])
            ctxs.append(proj[4])
            proj_h = proj[0]

    if options['use_dropout']:
        proj_h = dropout_layer(proj[0], use_noise, trng)
    else:
        proj_h = proj[0]
    logit = get_layer('ff')[1](tparams, proj_h, options, prefix='ff_logit_lstm', activ='linear')
    if options['prev2out']:
        logit += emb
    if options['ctx2out']:
        logit += get_layer('ff')[1](tparams, ctxs[-1], options, prefix='ff_logit_ctx', activ='linear')
    logit = tanh(logit)
    if options['use_dropout']:
        logit = dropout_layer(logit, use_noise, trng)
    if options['n_layers_out'] > 1:
        for lidx in xrange(1, options['n_layers_out']):
            logit = get_layer('ff')[1](tparams, logit, options, prefix='ff_logit_h%d'%lidx, activ='rectifier')
            if options['use_dropout']:
                logit = dropout_layer(logit, use_noise, trng)
    logit = get_layer('ff')[1](tparams, logit, options, prefix='ff_logit', activ='linear')
    logit_shp = logit.shape
    next_probs = tensor.nnet.softmax(logit)
    next_sample = trng.multinomial(pvals=next_probs).argmax(1)

    # next word probability
    f_next = theano.function([x, ctx]+init_state+init_memory, [next_probs, next_sample]+next_state+next_memory, name='f_next', profile=False)

    return f_init, f_next

# generate sample
def gen_sample(tparams, f_init, f_next, ctx0, options,
               trng=None, k=1, maxlen=30, stochastic=False):
    """Generate captions with beam search.

    This function uses the beam search algorithm to conditionally
    generate candidate captions. Supports beamsearch and stochastic
    sampling.

    Parameters
    ----------
    tparams : OrderedDict()
        dictionary of theano shared variables represented weight
        matricies
    f_init : theano function
        input: annotation, output: initial lstm state and memory
        (also performs transformation on ctx0 if using lstm_encoder)
    f_next: theano function
        takes the previous word/state/memory + ctx0 and runs one
        step through the lstm
    ctx0 : numpy array
        annotation from convnet, of dimension #annotations x # dimension
        [e.g (196 x 512)]
    options : dict
        dictionary of flags and options
    trng : random number generator
    k : int
        size of beam search
    maxlen : int
        maximum allowed caption size
    stochastic : bool
        if True, sample stochastically

    Returns
    -------
    sample : list of list
        each sublist contains an (encoded) sample from the model
    sample_score : numpy array
        scores of each sample
    """
    if k > 1:
        assert not stochastic, 'Beam search does not support stochastic sampling'

    sample = []
    sample_score = []
    if stochastic:
        sample_score = 0

    live_k = 1
    dead_k = 0

    hyp_samples = [[]] * live_k
    hyp_scores = numpy.zeros(live_k).astype('float32')
    hyp_states = []
    hyp_memories = []

    # only matters if we use lstm encoder
    rval = f_init(ctx0)
    ctx0 = rval[0]
    next_state = []
    next_memory = []
    # the states are returned as a: (dim,) and this is just a reshape to (1, dim)
    for lidx in xrange(options['n_layers_lstm']):
        next_state.append(rval[1+lidx])
        next_state[-1] = next_state[-1].reshape([1, next_state[-1].shape[0]])
    for lidx in xrange(options['n_layers_lstm']):
        next_memory.append(rval[1+options['n_layers_lstm']+lidx])
        next_memory[-1] = next_memory[-1].reshape([1, next_memory[-1].shape[0]])
    # reminder: if next_w = -1, the switch statement
    # in build_sampler is triggered -> (empty word embeddings)
    next_w = -1 * numpy.ones((1,)).astype('int64')

    for ii in xrange(maxlen):
        # our "next" state/memory in our previous step is now our "initial" state and memory
        rval = f_next(*([next_w, ctx0]+next_state+next_memory))
        next_p = rval[0]
        next_w = rval[1]

        # extract all the states and memories
        next_state = []
        next_memory = []
        for lidx in xrange(options['n_layers_lstm']):
            next_state.append(rval[2+lidx])
            next_memory.append(rval[2+options['n_layers_lstm']+lidx])

        if stochastic:
            sample.append(next_w[0]) # if we are using stochastic sampling this easy
            sample_score += next_p[0,next_w[0]]
            if next_w[0] == 0:
                break
        else:
            cand_scores = hyp_scores[:,None] - numpy.log(next_p)
            cand_flat = cand_scores.flatten()
            ranks_flat = cand_flat.argsort()[:(k-dead_k)] # (k-dead_k) numpy array of with min nll

            voc_size = next_p.shape[1]
            # indexing into the correct selected captions
            trans_indices = ranks_flat / voc_size
            word_indices = ranks_flat % voc_size
            costs = cand_flat[ranks_flat] # extract costs from top hypothesis

            # a bunch of lists to hold future hypothesis
            new_hyp_samples = []
            new_hyp_scores = numpy.zeros(k-dead_k).astype('float32')
            new_hyp_states = []
            for lidx in xrange(options['n_layers_lstm']):
                new_hyp_states.append([])
            new_hyp_memories = []
            for lidx in xrange(options['n_layers_lstm']):
                new_hyp_memories.append([])

            # get the corresponding hypothesis and append the predicted word
            for idx, [ti, wi] in enumerate(zip(trans_indices, word_indices)):
                new_hyp_samples.append(hyp_samples[ti]+[wi])
<<<<<<< HEAD
                new_hyp_scores[idx] = copy.copy(costs[ti]) # copy in the cost of that hypothesis
=======
                new_hyp_scores[idx] = copy.copy(costs[idx]) # copy in the cost of that hypothesis 
>>>>>>> de281ceb
                for lidx in xrange(options['n_layers_lstm']):
                    new_hyp_states[lidx].append(copy.copy(next_state[lidx][ti]))
                for lidx in xrange(options['n_layers_lstm']):
                    new_hyp_memories[lidx].append(copy.copy(next_memory[lidx][ti]))

            # check the finished samples for <eos> character
            new_live_k = 0
            hyp_samples = []
            hyp_scores = []
            hyp_states = []
            for lidx in xrange(options['n_layers_lstm']):
                hyp_states.append([])
            hyp_memories = []
            for lidx in xrange(options['n_layers_lstm']):
                hyp_memories.append([])

            for idx in xrange(len(new_hyp_samples)):
                if new_hyp_samples[idx][-1] == 0:
                    sample.append(new_hyp_samples[idx])
                    sample_score.append(new_hyp_scores[idx])
                    dead_k += 1 # completed sample!
                else:
                    new_live_k += 1 # collect collect correct states/memories
                    hyp_samples.append(new_hyp_samples[idx])
                    hyp_scores.append(new_hyp_scores[idx])
                    for lidx in xrange(options['n_layers_lstm']):
                        hyp_states[lidx].append(new_hyp_states[lidx][idx])
                    for lidx in xrange(options['n_layers_lstm']):
                        hyp_memories[lidx].append(new_hyp_memories[lidx][idx])
            hyp_scores = numpy.array(hyp_scores)
            live_k = new_live_k

            if new_live_k < 1:
                break
            if dead_k >= k:
                break

            next_w = numpy.array([w[-1] for w in hyp_samples])
            next_state = []
            for lidx in xrange(options['n_layers_lstm']):
                next_state.append(numpy.array(hyp_states[lidx]))
            next_memory = []
            for lidx in xrange(options['n_layers_lstm']):
                next_memory.append(numpy.array(hyp_memories[lidx]))

    if not stochastic:
        # dump every remaining one
        if live_k > 0:
            for idx in xrange(live_k):
                sample.append(hyp_samples[idx])
                sample_score.append(hyp_scores[idx])

    return sample, sample_score


def pred_probs(f_log_probs, options, worddict, prepare_data, data, iterator, verbose=False):
    """ Get log probabilities of captions
    Parameters
    ----------
    f_log_probs : theano function
        compute the log probability of a x given the context
    options : dict
        options dictionary
    worddict : dict
        maps words to one-hot encodings
    prepare_data : function
        see corresponding dataset class for details
    data : numpy array
        output of load_data, see corresponding dataset class
    iterator : KFold
        indices from scikit-learn KFold
    verbose : boolean
        if True print progress
    Returns
    -------
    probs : numpy array
        array of log probabilities indexed by example
    """
    n_samples = len(data[0])
    probs = numpy.zeros((n_samples, 1)).astype('float32')

    n_done = 0

    for _, valid_index in iterator:
        x, mask, ctx = prepare_data([data[0][t] for t in valid_index],
                                     data[1],
                                     worddict,
                                     maxlen=None,
                                     n_words=options['n_words'])
        pred_probs = f_log_probs(x,mask,ctx)
        probs[valid_index] = pred_probs[:,None]

        n_done += len(valid_index)
        if verbose:
            print '%d/%d samples computed'%(n_done,n_samples)

    return probs

def validate_options(options):
    # Put friendly reminders here
    if options['dim_word'] > options['dim']:
        warnings.warn('dim_word should only be as large as dim.')

    if options['lstm_encoder']:
        warnings.warn('Note that this is a 1-D bidirectional LSTM, not 2-D one.')

    if options['use_dropout_lstm']:
        warnings.warn('dropout in the lstm seems not to help')

    # Other checks:
    if options['attn_type'] not in ['stochastic', 'deterministic']:
        raise ValueError("specified attention type is not correct")

    return options


"""Note: all the hyperparameters are stored in a dictionary model_options (or options outside train).
   train() then proceeds to do the following:
       1. The params are initialized (or reloaded)
       2. The computations graph is built symbolically using Theano.
       3. A cost is defined, then gradient are obtained automatically with tensor.grad :D
       4. With some helper functions, gradient descent + periodic saving/printing proceeds
"""
def train(dim_word=100,  # word vector dimensionality
          ctx_dim=512,  # context vector dimensionality
          dim=1000,  # the number of LSTM units
          attn_type='stochastic',  # [see section 4 from paper]
          n_layers_att=1,  # number of layers used to compute the attention weights
          n_layers_out=1,  # number of layers used to compute logit
          n_layers_lstm=1,  # number of lstm layers
          n_layers_init=1,  # number of layers to initialize LSTM at time 0
          lstm_encoder=False,  # if True, run bidirectional LSTM on input units
          prev2out=False,  # Feed previous word into logit
          ctx2out=False,  # Feed attention weighted ctx into logit
          alpha_entropy_c=0.002,  # hard attn param
          RL_sumCost=True,  # hard attn param
          semi_sampling_p=0.5,  # hard attn param
          temperature=1.,  # hard attn param
          patience=10,
          max_epochs=5000,
          dispFreq=100,
          decay_c=0.,  # weight decay coeff
          alpha_c=0.,  # doubly stochastic coeff
          lrate=0.01,  # used only for SGD
          selector=False,  # selector (see paper)
          n_words=10000,  # vocab size
          maxlen=100,  # maximum length of the description
          optimizer='rmsprop',
          batch_size = 16,
          valid_batch_size = 16,
          saveto='model.npz',  # relative path of saved model file
          validFreq=1000,
          saveFreq=1000,  # save the parameters after every saveFreq updates
          sampleFreq=100,  # generate some samples after every sampleFreq updates
          dataset='flickr8k',
          dictionary=None,  # word dictionary
          use_dropout=False,  # setting this true turns on dropout at various points
          use_dropout_lstm=False,  # dropout on lstm gates
          reload_=False,
          save_per_epoch=False): # this saves down the model every epoch

    # hyperparam dict
    model_options = locals().copy()
    model_options = validate_options(model_options)

    # reload options
    if reload_ and os.path.exists(saveto):
        print "Reloading options"
        with open('%s.pkl'%saveto, 'rb') as f:
            model_options = pkl.load(f)

    print "Using the following parameters:"
    print  model_options

    print 'Loading data'
    load_data, prepare_data = get_dataset(dataset)
    train, valid, test, worddict = load_data()

    # index 0 and 1 always code for the end of sentence and unknown token
    word_idict = dict()
    for kk, vv in worddict.iteritems():
        word_idict[vv] = kk
    word_idict[0] = '<eos>'
    word_idict[1] = 'UNK'

    # Initialize (or reload) the parameters using 'model_options'
    # then build the Theano graph
    print 'Building model'
    params = init_params(model_options)
    if reload_ and os.path.exists(saveto):
        print "Reloading model"
        params = load_params(saveto, params)

    # numpy arrays -> theano shared variables
    tparams = init_tparams(params)

    # In order, we get:
    #   1) trng - theano random number generator
    #   2) use_noise - flag that turns on dropout
    #   3) inps - inputs for f_grad_shared
    #   4) cost - log likelihood for each sentence
    #   5) opts_out - optional outputs (e.g selector)
    trng, use_noise, \
          inps, alphas, alphas_sample,\
          cost, \
          opt_outs = \
          build_model(tparams, model_options)


    # To sample, we use beam search: 1) f_init is a function that initializes
    # the LSTM at time 0 [see top right of page 4], 2) f_next returns the distribution over
    # words and also the new "initial state/memory" see equation
    print 'Buliding sampler'
    f_init, f_next = build_sampler(tparams, model_options, use_noise, trng)

    # we want the cost without any the regularizers
    f_log_probs = theano.function(inps, -cost, profile=False,
                                        updates=opt_outs['attn_updates']
                                        if model_options['attn_type']=='stochastic'
                                        else None)

    cost = cost.mean()
    # add L2 regularization costs
    if decay_c > 0.:
        decay_c = theano.shared(numpy.float32(decay_c), name='decay_c')
        weight_decay = 0.
        for kk, vv in tparams.iteritems():
            weight_decay += (vv ** 2).sum()
        weight_decay *= decay_c
        cost += weight_decay

    # Doubly stochastic regularization
    if alpha_c > 0.:
        alpha_c = theano.shared(numpy.float32(alpha_c), name='alpha_c')
        alpha_reg = alpha_c * ((1.-alphas.sum(0))**2).sum(0).mean()
        cost += alpha_reg

    hard_attn_updates = []
    # Backprop!
    if model_options['attn_type'] == 'deterministic':
        grads = tensor.grad(cost, wrt=itemlist(tparams))
    else:
        # shared variables for hard attention
        baseline_time = theano.shared(numpy.float32(0.), name='baseline_time')
        opt_outs['baseline_time'] = baseline_time
        alpha_entropy_c = theano.shared(numpy.float32(alpha_entropy_c), name='alpha_entropy_c')
        alpha_entropy_reg = alpha_entropy_c * (alphas*tensor.log(alphas)).mean()
        # [see Section 4.1: Stochastic "Hard" Attention for derivation of this learning rule]
        if model_options['RL_sumCost']:
            grads = tensor.grad(cost, wrt=itemlist(tparams),
                                disconnected_inputs='raise',
                                known_grads={alphas:(baseline_time-opt_outs['masked_cost'].mean(0))[None,:,None]/10.*
                                            (-alphas_sample/alphas) + alpha_entropy_c*(tensor.log(alphas) + 1)})
        else:
            grads = tensor.grad(cost, wrt=itemlist(tparams),
                            disconnected_inputs='raise',
                            known_grads={alphas:opt_outs['masked_cost'][:,:,None]/10.*
                            (alphas_sample/alphas) + alpha_entropy_c*(tensor.log(alphas) + 1)})
        # [equation on bottom left of page 5]
        hard_attn_updates += [(baseline_time, baseline_time * 0.9 + 0.1 * opt_outs['masked_cost'].mean())]
        # updates from scan
        hard_attn_updates += opt_outs['attn_updates']

    # to getthe cost after regularization or the gradients, use this
    # f_cost = theano.function([x, mask, ctx], cost, profile=False)
    # f_grad = theano.function([x, mask, ctx], grads, profile=False)

    # f_grad_shared computes the cost and updates adaptive learning rate variables
    # f_update updates the weights of the model
    lr = tensor.scalar(name='lr')
    f_grad_shared, f_update = eval(optimizer)(lr, tparams, grads, inps, cost, hard_attn_updates)

    print 'Optimization'

    # [See note in section 4.3 of paper]
    train_iter = HomogeneousData(train, batch_size=batch_size, maxlen=maxlen)

    if valid:
        kf_valid = KFold(len(valid[0]), n_folds=len(valid[0])/valid_batch_size, shuffle=False)
    if test:
        kf_test = KFold(len(test[0]), n_folds=len(test[0])/valid_batch_size, shuffle=False)

    # history_errs is a bare-bones training log that holds the validation and test error
    history_errs = []
    # reload history
    if reload_ and os.path.exists(saveto):
        history_errs = numpy.load(saveto)['history_errs'].tolist()
    best_p = None
    bad_counter = 0

    if validFreq == -1:
        validFreq = len(train[0])/batch_size
    if saveFreq == -1:
        saveFreq = len(train[0])/batch_size
    if sampleFreq == -1:
        sampleFreq = len(train[0])/batch_size

    uidx = 0
    estop = False
    for eidx in xrange(max_epochs):
        n_samples = 0

        print 'Epoch ', eidx

        for caps in train_iter:
            n_samples += len(caps)
            uidx += 1
            # turn on dropout
            use_noise.set_value(1.)

            # preprocess the caption, recording the
            # time spent to help detect bottlenecks
            pd_start = time.time()
            x, mask, ctx = prepare_data(caps,
                                        train[1],
                                        worddict,
                                        maxlen=maxlen,
                                        n_words=n_words)
            pd_duration = time.time() - pd_start

            if x is None:
                print 'Minibatch with zero sample under length ', maxlen
                continue

            # get the cost for the minibatch, and update the weights
            ud_start = time.time()
            cost = f_grad_shared(x, mask, ctx)
            f_update(lrate)
            ud_duration = time.time() - ud_start # some monitoring for each mini-batch

            # Numerical stability check
            if numpy.isnan(cost) or numpy.isinf(cost):
                print 'NaN detected'
                return 1., 1., 1.

            if numpy.mod(uidx, dispFreq) == 0:
                print 'Epoch ', eidx, 'Update ', uidx, 'Cost ', cost, 'PD ', pd_duration, 'UD ', ud_duration

            # Checkpoint
            if numpy.mod(uidx, saveFreq) == 0:
                print 'Saving...',

                if best_p is not None:
                    params = copy.copy(best_p)
                else:
                    params = unzip(tparams)
                numpy.savez(saveto, history_errs=history_errs, **params)
                pkl.dump(model_options, open('%s.pkl'%saveto, 'wb'))
                print 'Done'

            # Print a generated sample as a sanity check
            if numpy.mod(uidx, sampleFreq) == 0:
                # turn off dropout first
                use_noise.set_value(0.)
                x_s = x
                mask_s = mask
                ctx_s = ctx
                # generate and decode the a subset of the current training batch
                for jj in xrange(numpy.minimum(10, len(caps))):
                    sample, score = gen_sample(tparams, f_init, f_next, ctx_s[jj], model_options,
                                               trng=trng, k=5, maxlen=30, stochastic=False)
                    # Decode the sample from encoding back to words
                    print 'Truth ',jj,': ',
                    for vv in x_s[:,jj]:
                        if vv == 0:
                            break
                        if vv in word_idict:
                            print word_idict[vv],
                        else:
                            print 'UNK',
                    print
                    for kk, ss in enumerate([sample[0]]):
                        print 'Sample (', kk,') ', jj, ': ',
                        for vv in ss:
                            if vv == 0:
                                break
                            if vv in word_idict:
                                print word_idict[vv],
                            else:
                                print 'UNK',
                    print

            # Log validation loss + checkpoint the model with the best validation log likelihood
            if numpy.mod(uidx, validFreq) == 0:
                use_noise.set_value(0.)
                train_err = 0
                valid_err = 0
                test_err = 0

                if valid:
                    valid_err = -pred_probs(f_log_probs, model_options, worddict, prepare_data, valid, kf_valid).mean()
                if test:
                    test_err = -pred_probs(f_log_probs, model_options, worddict, prepare_data, test, kf_test).mean()

                history_errs.append([valid_err, test_err])

                # the model with the best validation long likelihood is saved seperately with a different name
                if uidx == 0 or valid_err <= numpy.array(history_errs)[:,0].min():
                    best_p = unzip(tparams)
                    print 'Saving model with best validation ll'
                    params = copy.copy(best_p)
                    params = unzip(tparams)
                    numpy.savez(saveto+'_bestll', history_errs=history_errs, **params)
                    bad_counter = 0

                # abort training if perplexity has been increasing for too long
                if eidx > patience and len(history_errs) > patience and valid_err >= numpy.array(history_errs)[:-patience,0].min():
                    bad_counter += 1
                    if bad_counter > patience:
                        print 'Early Stop!'
                        estop = True
                        break

                print 'Train ', train_err, 'Valid ', valid_err, 'Test ', test_err

        print 'Seen %d samples' % n_samples

        if estop:
            break

        if save_per_epoch:
            numpy.savez(saveto + '_epoch_' + str(eidx + 1), history_errs=history_errs, **unzip(tparams))

    # use the best nll parameters for final checkpoint (if they exist)
    if best_p is not None:
        zipp(best_p, tparams)

    use_noise.set_value(0.)
    train_err = 0
    valid_err = 0
    test_err = 0
    if valid:
        valid_err = -pred_probs(f_log_probs, model_options, worddict, prepare_data, valid, kf_valid)
    if test:
        test_err = -pred_probs(f_log_probs, model_options, worddict, prepare_data, test, kf_test)

    print 'Train ', train_err, 'Valid ', valid_err, 'Test ', test_err

    params = copy.copy(best_p)
    numpy.savez(saveto, zipped_params=best_p, train_err=train_err,
                valid_err=valid_err, test_err=test_err, history_errs=history_errs,
                **params)

    return train_err, valid_err, test_err


if __name__ == '__main__':
    pass<|MERGE_RESOLUTION|>--- conflicted
+++ resolved
@@ -34,6 +34,8 @@
 import flickr8k
 import flickr30k
 import coco
+
+import pdb
 
 
 # datasets: 'name', 'load_data: returns iterator', 'prepare_data: some preprocessing'
@@ -939,11 +941,8 @@
             # get the corresponding hypothesis and append the predicted word
             for idx, [ti, wi] in enumerate(zip(trans_indices, word_indices)):
                 new_hyp_samples.append(hyp_samples[ti]+[wi])
-<<<<<<< HEAD
-                new_hyp_scores[idx] = copy.copy(costs[ti]) # copy in the cost of that hypothesis
-=======
-                new_hyp_scores[idx] = copy.copy(costs[idx]) # copy in the cost of that hypothesis 
->>>>>>> de281ceb
+                new_hyp_scores[idx] = copy.copy(costs[idx]) # copy in the cost of that hypothesis
+
                 for lidx in xrange(options['n_layers_lstm']):
                     new_hyp_states[lidx].append(copy.copy(next_state[lidx][ti]))
                 for lidx in xrange(options['n_layers_lstm']):
@@ -1098,6 +1097,7 @@
           validFreq=1000,
           saveFreq=1000,  # save the parameters after every saveFreq updates
           sampleFreq=100,  # generate some samples after every sampleFreq updates
+          data_path='./data',  # path to find data
           dataset='flickr8k',
           dictionary=None,  # word dictionary
           use_dropout=False,  # setting this true turns on dropout at various points
@@ -1120,7 +1120,7 @@
 
     print 'Loading data'
     load_data, prepare_data = get_dataset(dataset)
-    train, valid, test, worddict = load_data()
+    train, valid, test, worddict = load_data(path=data_path)
 
     # index 0 and 1 always code for the end of sentence and unknown token
     word_idict = dict()
@@ -1220,6 +1220,7 @@
 
     # [See note in section 4.3 of paper]
     train_iter = HomogeneousData(train, batch_size=batch_size, maxlen=maxlen)
+    pdb.set_trace()
 
     if valid:
         kf_valid = KFold(len(valid[0]), n_folds=len(valid[0])/valid_batch_size, shuffle=False)
@@ -1391,4 +1392,4 @@
 
 
 if __name__ == '__main__':
-    pass+    train(dataset='flickr30k')